<template>
    <!-- This represents a list of questions and corresponding categories for each. -->
    <ul>
        <li v-for="(questionType, index) in qset"
            :key="index"
            :ref="(el) => activeQuestionCat.push(el)"
        >
            <button
                :class="{'has-questions': questionType[1].find((q) => q.response.length > 0)}"
                class="question-topic"
                type="button"
                @click="activeQuestionCat[index] = !activeQuestionCat[index]"
            >
                <Component :is="categoryIconMapping[questionType[0]]" class="question-topic-icon"/>
                <span class="fancy">{{ questionType[0] === 'custom' ? 'Add your own thoughts' : ToTitleCase(questionType[0]) }}</span>

                <IconChevron :class="{'active-chevron': activeQuestionCat[index]}"/>
            </button>

            <!-- Subsection of a particular category -->
            <Transition name="content" tag="div">
                <ul  v-if="questionType[0] === 'custom' ? activeQuestionCat[index] : !activeQuestionCat[index]" 
                    class="container questions"
                >
                    <li v-for="(question, i) in questionType[1]" 
                        :key="i"
                        class="mb-5"
                    >   
                        <div v-if="question && (question?.id >= 0 || !question?.isHiddenCustomQuestion)"
                            class="my-2 text-lg question-border px-5 py-5 cursor-pointer w-100 box-btn"
                            :class="{'active': state.has(question.id)}"
                        >
                            <form class="text-start w-100">
                                <span v-if="question.id >= 0" class="block">{{ question?.q }}?</span>
                                
                                <!-- <span v-else class="block">{{ question?.placeholder }}</span> -->
                            
<<<<<<< HEAD
                                <textarea 
                                    name="response" 
                                    type="text" 
                                    :style="{ 'height': heights[question.id] + 'px' }"
=======
                                <textarea name="response" type="text" 
                                    :style="{ height: heights[question.id] + 'px' }"
>>>>>>> c9c15220
                                    :id="question.id"
                                    class="create-question-response" 
                                    v-model="question.response"
                                    ref="textarea"
                                    :maxlength="LARGE_TEXT_LENGTH"
                                    :placeholder="question.id >= 0 ? 'type your response here...' : 'Add your own thoughts here...'"
                                    @keyup="debouncedUpdateQuestion(question); throttledGenQuestionHeight(question.id)"
                                />
                            </form>
                        </div>

                        <div v-if="state.has(question.id)" class="flex justify-between items-center w-100">
                            <p class="text-start text-indigo-400 text-sm">
                                Question added
                            </p>
                            
                            <button type="button"
                                class="text-red-600 w-20 box-btn-remove"
                                @click="removeQuestionFromStore(question)"
                            >
                                <IconRemove style="height: 12px; width: 12px; fill: var(--red-400);" />
                                Remove
                            </button>
                        </div>
                        <!-- FOr custom questions you might want to add. -->
                        <button v-if="(question.id < 0) && (i === questionType[1].length - 1)"
                            type="button"
                            class="btn btn-ghost btn-icon mt-2" 
                            @click="$emit('custom-question-added', question)">
                            <IconPlus />    

                            Add another response
                        </button>
                    </li>
                </ul>
            </Transition>
        </li>
    </ul>
</template>
<script setup>
import { ref, watch, computed } from 'vue';
import { helpersCtrl, throttle, ToTitleCase } from '../../../services/helpers';
import { createQuestionStore } from '../../../stores/createPostStore';
import IconChevron from '../../svg/icon-chevron.vue';
import IconRemove from '../../svg/icon-remove.vue';
import IconPlus from '../../svg/icon-plus.vue';
import { categoryIconMapping } from '../createPosts/questionCategories.js';
import { LARGE_TEXT_LENGTH } from '../../../services/forms'

const props = defineProps({
    questionMap: {
        type: Object,
        required: true,
    },
    isViewingReview: {
        type: Boolean,
        required: false,
    },
    questionCount: {
        type: Number,
    }
});

const { clone, debounce } = helpersCtrl;

const store = createQuestionStore();

const textarea = ref([]);
const heights = ref({});
const cachedQuestions = {};

function textAreaHeight(id) {
    let question;
    // Only loops through our questions once. saves some performance.
    if (cachedQuestions[id]) {
        question = cachedQuestions[id];
    } else {
       question = textarea.value.find((question) => parseInt(question.id, 10) === parseInt(id, 10));
       cachedQuestions[id] = question;
    }
    
    if (question) {
        heights.value[id] = parseInt(question?.scrollHeight, 10);
    } else {
        heights.value[id] = 30;
    }

    console.log(heights.value[id], 'from inside textAreaHeight fn');
    console.log(id, 'from inside textAreaHeight fn');
}

function generateQuestionHeightWithCache(id) {   
    textAreaHeight(id);
    return heights.value[id];
}

const throttledGenQuestionHeight = throttle(generateQuestionHeightWithCache, 100);

const { state } = store;

const qset = computed(() => {
    return Array.from(Object.entries(props.questionMap));
});

const isCurrentQuestionAdded = (question) => { 
    state.has(question.id);
};

const activeQuestionCat = ref([]);

activeQuestionCat.value.forEach((boolean) => (boolean.value = false));

function updateQuestion(question) {
    if(!question.response.length){
        return;
    }
    // console.log(question, 'from inside update question fn');
    store.addOrUpdateQuestion(question);
    // Maybe add more logic in here to emit the shit.
    emit('question-updated');
}

const debouncedUpdateQuestion = debounce(updateQuestion, 200, false);

const emit = defineEmits(['question-added', 'deleted-custom-question', 'question-updated']);

function removeQuestionFromStore(question){
    question.response = '';
    store.deleteQuestion(question)
    emit('deleted-custom-question', question);
}

watch(() => props.questionCount, (newValue) => {
    emit('question-added', newValue);
});
</script>
<style scoped>

.create-question-response {
    width: 100%;
    border: none;
    appearance: none;
    resize: none;
    color: var(--stone-600);
    margin-right: 4px;
    padding-top: 8px;
    background-color: transparent
}

.create-question-response:focus {
    border: none;
    outline: none;
}

.active-chevron {
    transform: rotate(180deg);
}

.questions .box-btn {
    width: 100%;
    padding: 1ch;
    line-height: 1.2;
    display: flex;
    justify-content: space-between;
    align-items: center;
}


.box-btn-remove {
    display: flex;
    column-gap: 4px;
    align-items: center;
    width: fit-content;
    color: var(--red-400);
    font-size: var(--font-sm);
    transition-duration: 250ms;
    transition-timing-function: ease;
}

.box-btn-remove:hover {
    color: var(--red-500);
}

.add-question {
    color: #818cf8;
}
</style><|MERGE_RESOLUTION|>--- conflicted
+++ resolved
@@ -35,15 +35,10 @@
                                 
                                 <!-- <span v-else class="block">{{ question?.placeholder }}</span> -->
                             
-<<<<<<< HEAD
                                 <textarea 
                                     name="response" 
                                     type="text" 
                                     :style="{ 'height': heights[question.id] + 'px' }"
-=======
-                                <textarea name="response" type="text" 
-                                    :style="{ height: heights[question.id] + 'px' }"
->>>>>>> c9c15220
                                     :id="question.id"
                                     class="create-question-response" 
                                     v-model="question.response"
