--- conflicted
+++ resolved
@@ -52,16 +52,6 @@
                     >
                 </label>
 
-<<<<<<< HEAD
-                <div class="summary-update">
-                    <textarea
-                        class="rounded-md quote-summary"
-                        name=""
-                        id="summary-update"
-                        v-model="update.quote"
-                        :maxlength="MEDIUM_TEXT_LENGTH"
-                    />
-=======
                 <div class="text-center">
                     <slot name="set-current-page">
                         
@@ -82,7 +72,7 @@
                             v-model="update.quote"
                         />
                     </div>
->>>>>>> c9c15220
+
                 </div>
             </div>
 
