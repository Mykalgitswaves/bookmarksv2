<template>
<dialog ref="awardsModal" class="awards-menu">
    <div class="pt-5">
        <CloseButton 
            class="ml-auto" 
            @close="() => {
                awardsModal.close();
                postModalData = null
            }"
        />
    </div>

    <!-- Default is viewing all the awards not relative to a specific post -->
    <div>
        <!-- maybe we want to use async component here, idk though. -->
        <AsyncComponent :promise-factory="getAwardsPromiseFactory" :subscribed-to="GET_AWARDS_PROMISE_KEY"> 
            <template #resolved>
                <div class="award-grid">
                    <div v-for="(category, key) in awards" 
                        :key="index"
                    >
                        <h3 class="text-xl text-stone-700 fancy text-start mb-5">
                            {{ key }}
                        </h3>

                        <div class="award-type" v-if="category">
                            <div v-for="award in category" :key="award.id">
                                <div class="award"
                                    :class="{
                                        'granted': awardStatuses[award.id].status === Award.statuses.grantable,
                                        'expired': awardStatuses[award.id].status === Award.statuses.expired,
                                        'loading': awardStatuses[award.id].status === Award.statuses.loading,
                                    }"
                                    @click="grantAwardToPost(postId, award, [award.current_uses, award.allowed_uses])"
                                >
                                    <span class="award-front">
                                        <component class="award-icon" 
                                            v-if="ClubAwardsSvgMap[award.cls]" 
                                            :is="ClubAwardsSvgMap[award.cls]()" 
                                        />

                                        <p class="award-title">{{ award.name }}</p>

                                        <p class="award-description">{{  award.description }}</p>
                                    </span>
                                </div>
                                
                                <p class="text-xs bold text-stone-500 text-center">
                                    {{ `${award.current_uses} granted on this post, ${award.allowed_uses - award.current_uses} remaining` }}
                                </p>

                                <button 
                                    v-if="award.current_uses > 0"
                                    type="button" 
                                    class="text-xs text-red-500" 
                                    @click="ungrantAwardFromPost(postId, award)"
                                >
                                    Ungrant
                                </button>
                            </div>
                        </div>
                    </div>
                </div>
            </template>

            <template #loading>
                <LoadingCard />
            </template>
        </AsyncComponent>
    </div>
</dialog>
</template>
<script setup>
import { urls } from '../../../../../services/urls';
import { db } from '../../../../../services/db';
import { ref, watch } from 'vue';
import { useRoute } from 'vue-router';
import { Award } from './awards.js';
import CloseButton from '../../../partials/CloseButton.vue';
import LoadingCard from '@/components/shared/LoadingCard.vue';
import AsyncComponent from '../../../partials/AsyncComponent.vue';
import { ClubAwardsSvgMap } from '../awards/awards';
import { PubSub } from '../../../../../services/pubsub.js';

const awardStatuses = ref({});
<<<<<<< HEAD
=======
const postId = ref('');
>>>>>>> 6b49c969
let awards = {};
let awardNames = [];
const postId = ref('');

const loading = ref(false);
const loaded = ref(false);
const route = useRoute();
const { bookclub } = route.params

db.get(urls.bookclubs.getAwards(bookclub), null, false, (res) => {
    awards = res.awards;
    loaded.value = true;
});

const getAwardsPromiseFactory = () => db.get(urls.bookclubs.getAwards(bookclub), 
    { 
        post_id: postId.value,
        current_uses: true,
    },
    false, 
    (res) => {
        let _awards = res.awards;
        let awardsByType = {};
        
        let awardLimit = _awards.length;
        let index = 0;

        // This is marginally faster than a normal for loop.
        while (index < awardLimit) {
            awardStatuses.value[_awards[index].id] = {};
            if (!awardsByType[_awards[index].type]) {
                awardsByType[_awards[index].type] = []
                awardNames.push(_awards[index].type);
            }

            // two conditions here, either you can grant awards or you cant
            if (_awards[index].current_uses === _awards[index].allowed_uses) {
                awardStatuses.value[_awards[index].id].status = Award.statuses.expired;
            }
            
            if (_awards[index].current_uses > 0 && _awards[index].current_uses < _awards[index].allowed_uses) { 
                awardStatuses.value[_awards[index].id].status = Award.statuses.grantable;
            };

            index += 1;
        };

        // Set the awards by type.
        Object.keys(awardsByType).forEach((key) => {
            awardsByType[key] = (_awards
                .filter((award) => award.type === key)
                .sort((a, b) => a.current_uses - b.current_uses)
            );
        });

        awards = awardsByType;
        loaded.value = true;
});

const GET_AWARDS_PROMISE_KEY = 'get-awards-for-post';
const awardsModal = ref(null);
const isOpen = ref(false);

/**
 * @UI_functions
 */

function handleClickOutside(event){
    if (
        awardsModal.value 
        && awardsModal.value.open 
        && !(
            awardsModal.value.contains(event.target) || 
            postId.value
        )
    ) {
        awardsModal.value.close();
        isOpen.value = false;
        postId.value = null;
    }
}

// Make a watcher for an event listener when someone clicks outside the dialog. 
watch(
    isOpen, 
    (newValue) => {
        // If there isnt any postmodal data it means you arent clicking on the grant award button
        // otherwise, this callback will automatically close the modal even if you don't want that to happen. 
        if (newValue) {
            document.addEventListener('click', (event) => handleClickOutside(event));
            watch();
        }
    },
);

window.addEventListener('open-award-post-modal', (event) => {
    postId.value = event.detail.post_id;
<<<<<<< HEAD
=======
    PubSub.publish(GET_AWARDS_PROMISE_KEY);
>>>>>>> 6b49c969
    awardsModal.value?.showModal(); 
    isOpen.value = true; 
});

function grantAwardToPost(post, award, useArray) {
    // For ui.
    let awardId = award.id;
    awardStatuses.value[awardId].status === Award.statuses.loading
    if (!post) return;
    if (!useArray) return;

    // This assumes the count is always 0.
    // use array, 0 index is current Uses, 1 index is allowed uses.
    // early out if you are already at the limit of the awards allotted uses.
    if (awardStatuses.value[awardId].grantable && useArray[0] >= useArray[1]) return;

    db.put(urls.bookclubs.grantAwardToPost(bookclub, post.id, awardId), null, false, 
        (res) => {
            // this is where you should see whether the award can still be granted or not by incrementing the count of grants a particular award has been given.
            // TODO: Update this so that it works.
            // awardStatuses.value[awardId].status === Award.statuses.loading
            loading.value = false;
            award.current_uses += 1;
            let channel = `award-granted-to-${postId}`;
            console.log(channel, award, 'before pubsub')
            PubSub.publish(channel, { award });
        },
        (err) => {
            console.log(err)
            loading.value = false;
        }
    );
};


function ungrantAwardFromPost(post, award) {
    db.delete(urls.bookclubs.ungrantAwardToPost(route.params.bookclub, post.id, award.id), 
    null, 
    false, 
    (res) => {
        award.current_uses -= 1;
    }, 
    (err) => {
        console.log(err);
    });
}
</script>
<style scoped>
.h-40 {
    height: 40px;
}

.transition {
    transition: all 150ms ease-in-out;
}

@starting-style {
    .awards-menu {
        opacity: 0;
        height: 0;
        right: -9999px;
    }
}

.awards-menu[open] {
    --mobile-sidebar-width: 90vw;
    @media screen and (min-width: 768px) {
        --mobile-sidebar-width: 700px;
    }

    transition-behavior: allow-discrete;
    transition: 300ms ease;
    width: var(--mobile-sidebar-width);
    height: 80vh;
    scroll-behavior: smooth;
    overflow-y: scroll;
    min-width: 300px; /** For mobile */
    border: 1px solid var(--stone-200);
    border-radius: var(--radius-md);
    margin-left: auto;
    margin-right: auto;
    margin-top: 60px;
    padding: 24px;
    padding-top: 0;
    background-color: var(--surface-primary);
}

.awards-menu::backdrop {
  display:none
}

.award-grid {
    align-items: start;
    text-align: center;
    margin-top: 20px;
}

.award-type {
    display: grid;
    grid-template-columns: repeat(auto-fit, minmax(140px, 1fr));
    justify-content: space-around;
    width: 100%;
    overflow-x: scroll;
    column-gap: 20px;
    row-gap: 20px;
}

.award {
    padding: 4px;
    padding-bottom: 8px;
    border-radius: 8px;
    transition: all 250ms ease;
    outline-offset: 4px;
    margin-bottom: 5px;

    &:hover {
        background-color: var(--stone-300);

        .award-front {
            box-shadow: rgba(0, 0, 0, 0.06) 0px 2px 4px 0px inset;
        }
    }

    &:active {
        background-color: var(--stone-400);
    }

    .award-front {
        display: block;
        padding: 4px 12px;
        border-radius: 8px;
        font-size: 1.25rem;
        background: var(--stone-50);
        color: white;
        transform: translateY(-5px); 

        &:active {
            transform: translateY(-2px);
            background-color: var(--indigo-50);
            box-shadow: rgba(0, 0, 0, 0.1) 0px 2px 4px 0px inset;
        }
    }

    .award-icon {
        margin-left: auto;
        margin-right: auto;
        height: 80px;
        width: 80px;
        color: var(--text-indigo-500);
        fill: var(--text-indigo-500);
    }

    .award-title {
        font-family: var(--fancy-script);
        font-size: var(--font-lg);
        color: var(--indigo-600);
    }

    .award-description {
        font-size: var(--font-sm);
        color: var(--stone-600)
    }

    .loading {
        pointer-events: none;
        filter: blur(10px)
    }

    /* &.expired {
        background-color: var(--stone-50);
        color: var(--stone-400);
    }

    &.granted:not(&.expired) {
        background-color: var(--indigo-200);
        border-color: var(--indigo-400);
    } */
}
</style><|MERGE_RESOLUTION|>--- conflicted
+++ resolved
@@ -83,10 +83,7 @@
 import { PubSub } from '../../../../../services/pubsub.js';
 
 const awardStatuses = ref({});
-<<<<<<< HEAD
-=======
 const postId = ref('');
->>>>>>> 6b49c969
 let awards = {};
 let awardNames = [];
 const postId = ref('');
@@ -184,10 +181,7 @@
 
 window.addEventListener('open-award-post-modal', (event) => {
     postId.value = event.detail.post_id;
-<<<<<<< HEAD
-=======
     PubSub.publish(GET_AWARDS_PROMISE_KEY);
->>>>>>> 6b49c969
     awardsModal.value?.showModal(); 
     isOpen.value = true; 
 });
