--- conflicted
+++ resolved
@@ -124,15 +124,6 @@
                 :url-to-comment-page="navRoutes.toBookClubCommentPage(user, bookclub, post.id)"
             />
         </div>
-<<<<<<< HEAD
-    </div>
-
-    <div v-else-if="post.type === ClubReviewPost.cls"
-        class="post club-review-post"
-    >
-    <!-- TODO: implement -->
-=======
->>>>>>> 6aef611f
     </div>
 
     <div v-if="post.type === 'club_review'"
