--- conflicted
+++ resolved
@@ -569,10 +569,9 @@
         noteForShelf: currentBookForOverlay.value.note_for_shelf,
     }
 
-<<<<<<< HEAD
     try {
-        const response = await Bookshelves.moveBookToShelf(bookshelf, book, currentShelf);
-        console.log(response);
+        let currentShelf = moveToSelectedShelfData.value.isRemovingFromCurrentShelf ? route.params.shelf : '';
+        Bookshelves.moveBookToShelf(bookshelf, book, currentShelf);
     } catch (error) {
         error.value.message = `Error moving book, it may already be in this shelf.`
         error.value.isShowing = true;
@@ -591,11 +590,7 @@
             toast.value = null;
         }, 5000);
     }
-=======
-    let currentShelf = moveToSelectedShelfData.value.isRemovingFromCurrentShelf ? route.params.shelf : '';
- 
-    Bookshelves.moveBookToShelf(bookshelf, book, currentShelf);
->>>>>>> e41631f8
+    
 }
 // End of book controls overlay function
 // ------------------------------
