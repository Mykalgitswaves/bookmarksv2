import { urls, navRoutes } from "../../../services/urls";
import { helpersCtrl } from "../../../services/helpers";
import { ref } from 'vue';
import { db } from "../../../services/db";

const { getCookieByParam } = helpersCtrl

// what we use to tell the client a change happenend.
const wsDataLoaded = new CustomEvent('ws-loaded-data', {
    detail: {
      value: 'true'  
    }
});

export const wsConnectionError = new CustomEvent('ws-connection-error', {
    detail: {
        message: 'An error happened, please try reordering again.'
    }
});

// Want to clean up after the element is removed from v-dom.
export const removeWsEventListener = () => {
    document.removeEventListener('ws-loaded-data', wsDataLoaded);
    document.removeEventListener('ws-connection-error', wsConnectionError);
}

export const ws = {
    // client: getCookieByParam(['token']),
    socket: null, // Initialize socket variable
    books: [],
    secure_token: null,
    connection_address: '',
    current_state: '', // Use current state to lock out ui or inform users that reorders are occuring. 
    // This is set by the on message function. We can get really granular here and our ws manager in 
    // fastapi can help us with some parralellization issues.

    // #TODO Add a get request using the login token to get a new returned token specifically for the websocket connection. 
    newSocket: async (connection_address) => {
<<<<<<< HEAD
        // Get request that makes gets the token
        /**
         * db.get(urls.rtc.getWebsocketConnectionToken(connection_address)).then((res) => {
         *   ws.client = res.token;
         * }).finally(() => {
         *   ws.connection_address = connection_address;
         *   ws.socket = new WebSocket(urls.rtc.bookshelf(connection_address, ws.client)); 
         * });
         */

        ws.connection_address = connection_address;
        ws.socket = new WebSocket(urls.rtc.bookshelf(connection_address, ws.client)); // Assign the socket to ws.socket
=======
        // Get request that gets the token
        try {
            // Get request that gets the token
            const res = await db.get(urls.rtc.getBookshelfWsToken(connection_address));
    
            ws.secure_token = res.token;
            ws.connection_address = connection_address;
            ws.socket = new WebSocket(urls.rtc.bookshelf(connection_address, ws.secure_token));
        } catch (error) {
            console.error('Error creating new socket:', error);

            // How do we want to handle this?
        }
>>>>>>> aa37332e
    },
    
    createNewSocketConnection: async (connection_address) => {
        if (!ws.socket) {
            await ws.newSocket(connection_address); // Create a new socket if it doesn't exist or if it's closed
        
            ws.socket.onopen = (e) => { 
                console.log('Socket opened at', ws.socket, e)
            };

            ws.socket.onmessage = (e) => {
                const data = JSON.parse(e.data);
                // if(!ws.secure_token && data?.token){
                //     ws.secure_token = data.token;
                // }
                // cases.
                if(data?.state === 'locked'){
                    console.log('locked while reordering', data);
                    ws.current_state = 'locked'
                // unlocked means we are also returning reordered data 
                } else if (data?.state === 'unlocked') {
                    console.log('unlocked', data);
                    ws.current_state = 'unlocked';
                    // make sure we have bookshelves saved 
                    if(data.data.length){
                        ws.books = data.data;
                        // Used to reload data.
                        document.dispatchEvent(wsDataLoaded);
                    }
                } else if(data.state === 'error'){
                    // TODO: Add a fetch bookshelf to reset cache and front end from database.
                    ws.state = e.data.state;
                    ws.data = async () => await getBookshelf(ws.connection_address)();
                }
                // How we are watching data being sent from a websocket..
            };

            ws.socket.onclose = (e) => {
                console.log('Socket closed', e);
                if(ws.socket){
                    ws.socket.close(1000);
                    ws.connection_address = '';
                    ws.socket = null;
                }
            }
        }
    },

    unsubscribeFromSocketConnection() {
        // We need to make sure websocket exists and the socket is not closed before we close.
        if (ws.socket && ws.socket.readyState !== WebSocket.CLOSED) {
            ws.socket.close(1000);
            ws.connection_address = '';
            ws.socket = null;
        }
    },

    sendData(data) {
        if (ws.socket && ws.socket.readyState === WebSocket.OPEN) {
            data.token = ws.secure_token;
            ws.socket.send(JSON.stringify(data));
            console.log(data);
        } else {
            console.error("WebSocket connection is not open, reconnecting.");
            ws.createNewSocketConnection(ws.connection_address);
            document.dispatchEvent(wsConnectionError);
        }
    },
}

// Used to let client know state without having to import entire ws object.
export const wsCurrentState = ref(ws.current_state);

export async function getBookshelf(bookshelf_id){
    await db.get(urls.rtc.bookShelfTest(bookshelf_id))
}

export function goToBookshelfSettingsPage(router, user_id, bookshelf_id){
    router.push(`/feed/${user_id}/bookshelves/${bookshelf_id}/edit`)
}

export function removeEventListenersFn(element) {
    element.removeEventListeners('dragstart');
    element.removeEventListeners('dragend');
}

export function convertListToMap(list, key) {
    let result = new Map();
    list.forEach((data) => {
        result.set(data[key], data);
    })
    return result;
}

export async function get_bookshelf(shelfName) {
    let result = {};
    let bookshelfPromise = await db.get(urls.rtc.bookShelfTest(shelfName)).then((res) => { result = res });
    Promise.resolve(bookshelfPromise).then(() => {
        return result
    });
}

export const viewBookshelvesForSection = (user_id, location) => {
    return navRoutes.toBookshelfSectionPage(user_id, location);
}<|MERGE_RESOLUTION|>--- conflicted
+++ resolved
@@ -36,20 +36,6 @@
 
     // #TODO Add a get request using the login token to get a new returned token specifically for the websocket connection. 
     newSocket: async (connection_address) => {
-<<<<<<< HEAD
-        // Get request that makes gets the token
-        /**
-         * db.get(urls.rtc.getWebsocketConnectionToken(connection_address)).then((res) => {
-         *   ws.client = res.token;
-         * }).finally(() => {
-         *   ws.connection_address = connection_address;
-         *   ws.socket = new WebSocket(urls.rtc.bookshelf(connection_address, ws.client)); 
-         * });
-         */
-
-        ws.connection_address = connection_address;
-        ws.socket = new WebSocket(urls.rtc.bookshelf(connection_address, ws.client)); // Assign the socket to ws.socket
-=======
         // Get request that gets the token
         try {
             // Get request that gets the token
@@ -63,7 +49,6 @@
 
             // How do we want to handle this?
         }
->>>>>>> aa37332e
     },
     
     createNewSocketConnection: async (connection_address) => {
