--- conflicted
+++ resolved
@@ -158,9 +158,6 @@
     toBookshelfSectionPage: (current_user, shelfType) => (`/feed/${current_user}/bookshelves/by/${shelfType}`),
     toBookClubsPage: (current_user) => (`/feed/${current_user}/bookclubs/`),
     toCreateClubPage: (current_user) => (`/feed/${current_user}/bookclubs/create/`),
-<<<<<<< HEAD
-    toBookClub: (current_user, bookclub_id) => (`feed/${current_user}/bookclubs/${bookclub_id}`)
-=======
     toBookClubFeed: (current_user, bookclub_id) => (`/feed/${current_user}/bookclubs/${bookclub_id}/`),
     // Used for component routing inside of bookclubs app.
     toSetCurrentlyReadingPage: (current_user, bookclub_id) => 
@@ -169,5 +166,4 @@
         (`/feed/${current_user}/bookclubs/${bookclub_id}/settings/currently-reading`),
     bookClubSettingsManageMembersIndex: (current_user, bookclub_id) => 
         (`/feed/${current_user}/bookclubs/${bookclub_id}/settings/manage-members`),
->>>>>>> 7bac080d
 }