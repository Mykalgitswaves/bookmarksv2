--- conflicted
+++ resolved
@@ -213,10 +213,7 @@
 const route = useRoute();
 const router = useRouter();
 const { user } = route.params;
-<<<<<<< HEAD
-
-=======
->>>>>>> 2bd6082c
+
 // Fix for a weird bug we sometimes run into from bad navigation.
 // If user is ever undefined make us logout.
 watch(() => route.params, (newValue) => {
@@ -244,11 +241,7 @@
 // This will make ui rerender whenever any dependency changes in length.
 const hasSearchResults = computed(() => Object.values(searchData.value).some((val) => val.length));
 
-<<<<<<< HEAD
 const authPromise = db.authenticate(urls.authUrl, user);
-=======
-const authPromise = db.authenticate(urls.authUrl, route.params.user);
->>>>>>> 2bd6082c
 
 onMounted(async () => {
   try {
