<template>
  <AsyncComponent :promises="[authPromise]">
    <template #resolved>
      <TopNav />

      <div class="sidebar">
        <div class="main-layout"> 

          <!-- Search RESULTS BABY -->
          <div class="search-results" 
            v-if="hasSearchResults"
          >
            <CloseButton class="ml-auto" 
              @close="() => Object.assign(searchData, SEARCH_DATA_KEYS)"
            />

            <!-- BOOKS -->
            <div class="transition mt-5">
              <div v-if="loadedSearchResults">
                <!-- Are we loading books with an ID? -->
                <div v-if="searchData.books.some((book) => book.id)">
                  <h3 class="fancy text-xl text-stone-700 my-5">
                    Books: {{ searchData.books.length }}
                  </h3>

                  <div class="search-results-category">
                    <!-- book loop -->
                    <div v-for="book in searchData.books" :key="book.id" 
                      class="search-result book relative"
                      @click="() => {
                        router.push(navRoutes.toBookPageFromPost(route.params.user, book.id)); 
                        hasSearchResults = false;
                      }"
                    >
                      <img class="book-img" :src="book.img_url" alt="" />

                      <h4 class="text-center fancy bold pb-5 text-sm">{{ book.title }}</h4>
                    </div>
                  </div>
                </div>
              </div>

              <div v-else class="search-result loading gradient"></div>

              <!-- USERS, make sure you have an ID and they are at least kind of truthy 
              before rendering an empty form on the front end. -->
              <div v-if="loadedSearchResults">
                <div v-if="searchData.users.some((user) => user.id)">
                  <h3 class="fancy text-xl text-stone-700 my-5">
                    Users: {{ searchData.users.length }}
                  </h3>

                  <div class="search-results-category">
                    <div v-for="user in searchData.users" :key="user.id"
                      class="search-result user"
                      :class="{
                        'friends': user.relationship_to_current_user === 'friend',
                        'loading': relationshipConfig[user?.relationship_to_current_user]?.loading,
                        'declined': user.relationship_to_current_user === 'declined',
                      }"
                      @click="() => {
                        router.push(navRoutes.toUserPage(route.params.user, user.id)); 
                        hasSearchResults = false;
                      }"
                    >
                      <h4 class="text-center fancy bold pb-5 text-sm">{{ user.username }}</h4>
                      <div v-if="user.relationship_to_current_user !== 'anonymous_user_friend_requested'">
                        <button 
                          v-if="relationshipConfig[user.relationship_to_current_user]?.label"
                          :class="relationshipConfig[user.relationship_to_current_user].class"
                          @click="relationshipConfig[user.relationship_to_current_user].action(user)"
                        >
                          <span v-if="!relationshipConfig[user.relationship_to_current_user].loading">
                            {{ relationshipConfig[user.relationship_to_current_user].label }}
                          </span>
                          <!-- IF you are waiting for a response from the server then show loading... -->
                          <span v-else>
                            loading...
                          </span>
                        </button>
                      </div>

                      <div v-else class="flex gap-2">
                        <button 
                          type="button" 
                          v-for="(button, index) in relationshipConfig[user.relationship_to_current_user]" 
                          :key="index"
                          :class="button.class"
                          @click="button.action(user)"
                        >
                          {{ button.label }}
                        </button>
                      </div>
                    </div>
                  </div>
                </div>
              </div>

              <div v-else class="search-result loading gradient"></div>

              <!-- BOOK CLUBS -->
              <div v-if="loadedSearchResults">
                <!-- Check for an id before rendering so we know the object is at least kinda correct. -->
                <div v-if="searchData.bookClubs.some((bookClub) => bookClub.id)">
                  <h3 class="fancy text-xl text-stone-700 my-5">
                    Book Clubs: {{ searchData.bookClubs.length }}
                  </h3>

                  <div class="search-results-category">
                    <!-- book loop -->
                    <div v-for="bookClub in searchData.bookClubs" :key="bookClub.id" 
                      class="search-result book relative"
                      @click="() => {
                        router.push(navRoutes.toBookClubFeed(route.params.user, bookClub.id)); 
                        hasSearchResults = false;
                      }"
                    >
                      <img class="book-img" :src="bookClub?.current_book?.small_img_url || noBookYetUrl" alt="" />

                      <h4 class="text-center fancy bold pb-5 text-sm">{{ bookClub.name }}</h4>
                      <h4 class="text-center fancy pb-5 text-sm" v-if="bookClub.current_book">
                        Currently Reading:&nbsp;
                        <span class="italic">{{ bookClub.current_book.title }}</span>
                      </h4>
                      <h4 class="text-center fancy pb-5 text-sm" v-else>
                          Not reading anything right now...
                      </h4>
                    </div>
                  </div>
                </div>
              </div>

              <div v-else class="search-result loading gradient"></div>

              <!-- BOOK SHELVES -->
              <div v-if="loadedSearchResults">
                <div v-if="searchData.bookshelves.some((bookshelf) => bookshelf.id)">
                  <h3 class="fancy text-xl text-stone-700 my-5">
                    Bookshelves: {{ searchData.bookshelves.length }}
                  </h3>

                  <div class="search-results-category">
                    <!-- book loop -->
                    <div v-for="bookshelf in searchData.bookshelves" :key="bookshelf.id" 
                      class="search-result book relative"
                      @click="() => {
                        router.push(navRoutes.toBookshelfPage(route.params.user, bookshelf.id)); 
                        hasSearchResults = false;
                      }"
                    >
                      <img class="book-img" :src="bookshelf?.first_book?.small_img_url || noBookYetUrl" alt="" />

                      <h4 class="text-center fancy bold pb-5 text-sm">{{ bookshelf.name }}</h4>
          
                      <h4 class="text-center fancy pb-5 text-sm">
                        {{ bookshelf.description }}
                      </h4>
                    </div>
                  </div>
                </div>
              </div>

              <div v-else class="search-result loading gradient"></div>


              <!-- AUTHORS -->
              <div v-if="loadedSearchResults">
                <div v-if="searchData.authors.some((author) => author.id)">
                  <h3 class="fancy text-xl text-stone-700 my-5">
                    Authors: {{ searchData.authors.length }}
                  </h3>

                  <div class="search-results-category" v-if="searchData.authors.length">
                    <div v-for="author in searchData.authors" :key="author.id" class="search-result authors">
                      {{ author.name }}
                    </div>
                  </div>
                </div>
              </div>
              
              <div v-else class="search-result loading gradient"></div>
            </div>
          </div>

          <!-- IF YOU DONT HAVE SEARCH RESULTS THEN SHOW THE EXPECTED ROUTE -->
          <RouterView v-else></RouterView>
        </div>

        <FooterNav/>
      </div>
    </template>

    <template #loading>
      <div class="mt-10 mx-10 loading gradient radius-md text-center py-5">
        Authenticating...👀
      </div>
    </template>
  </AsyncComponent>
</template>
<script setup>
import TopNav from '@/components/feed/topnav.vue';
import FooterNav from '@/components/feed/footernav.vue'
import CloseButton from '../components/feed/partials/CloseButton.vue';
import { ref, computed, watch, nextTick, onMounted } from "vue";
import { useRoute, useRouter } from 'vue-router';
import { db } from '../services/db'
import { urls, navRoutes } from '../services/urls'
import { PubSub } from '../services/pubsub';
import { getCurrentUser } from '../stores/currentUser';
import AsyncComponent from '@/components/feed/partials/AsyncComponent.vue';
import { getCurrentUser } from './../stores/currentUser';

const route = useRoute();
const router = useRouter();
const { user } = route.params;
<<<<<<< HEAD

=======
>>>>>>> 5e57c70f
// Fix for a weird bug we sometimes run into from bad navigation.
// If user is ever undefined make us logout.
watch(() => route.params, (newValue) => {
  if (newValue.user === 'undefined') {
    router.push('/');
  }
}, {immediate: true})

const noBookYetUrl = 'https://placehold.co/45X45';

const SEARCH_DATA_KEYS = {
  books: [],
  authors: [],
  users: [],
  books_by_author: [],
  books_by_genre: [],
  bookClubs: [],
  bookshelves: []
}

const searchData = ref({
  ...SEARCH_DATA_KEYS,
});

// This will make ui rerender whenever any dependency changes in length.
const hasSearchResults = computed(() => Object.values(searchData.value).some((val) => val.length));

<<<<<<< HEAD
const authPromise = db.authenticate(urls.authUrl, user);

onMounted(async () => {
  try {
    await getCurrentUser(user);
=======
const authPromise = db.authenticate(urls.authUrl, route.params.user);

onMounted(async () => {
  try {
    getCurrentUser(user);
>>>>>>> 5e57c70f
  } catch(err) {
    console.log(err);
  }
});

const loadedSearchResults = ref(false);

/**
 * @subscriptions
 * @sub {nav-search-get-data} - When search results are returned from the data, we use this to update the ref.
 * @sub {nav-search-get-data-loaded} - tells us that all search promises have been fulfilled.
 */
PubSub.subscribe('nav-search-get-data', (data) => {
  loadedSearchResults.value = false;
  Object.entries(data).forEach(([key, value]) => {
    // destructure the general search object to get the keys and values from the key and value (IK this sucks)
    // ON^2
      if (key === 'general_search') {
        Object.entries(value).forEach(([key, value]) => {
          searchData.value[key] = value;
        });
      }
      // this is for the other search types
      searchData.value[key] = value;
    });
});

PubSub.subscribe('nav-search-get-data-loaded', (symbol) => {
  nextTick(() => {
    loadedSearchResults.value = true;
  });
});

/**
 * @END_SUBSCRIPTIONS
 */

const relationshipConfig = ref({
      stranger: {
        label: "Add Friend",
        class: "btn btn-tiny text-xs bg-indigo-500 text-white mx-auto",
        action: sendFriendRequest,
        show: true,
        loading: false,
      },
      current_user_blocked_by_anonymous_user: {
        label: "Add Friend",
        class: "btn btn-tiny text-xs bg-indigo-500 text-white mx-auto",
        action: sendFriendRequest,
        show: true,
        loading: false,
      },
      friend: {
        label: "Friends",
        class: "btn btn-tiny text-xs btn-already-friends mx-auto",
        action: () => {},
        show: true,
        loading: false,
      },
      is_current_user: {
        label: "It's you!",
        class: "btn btn-tiny btn-specter text-xs text-stone-600 fancymx-auto",
        action: () => {},
        show: true,
        loading: false,
      },
      anonymous_user_friend_requested: [
        {
          label: "Accept 😊",
          class: "btn btn-tiny btn-accept-friend-request text-xs text-white mx-auto",
          action: acceptFriendRequest,
          show: true,
          loading: false,
        },
        {
          label: "Decline 🫥",
          class: "btn btn-tiny btn-decline-friend-request text-xs text-white mx-auto",
          action: declineFriendRequest,
          show: true,
          loading: false,
        }
      ],
      current_user_friend_requested: {
        label: "Request pending",
        class: "btn btn-tiny text-xs mx-auto btn-friend-requested",
        action: () => {},
        show: true,
        loading: false,
      },
      declined: {
        label: "Declined ❌",
        class: "btn btn-tiny text-xs mx-auto btn-specter",
        action: () => null,
        show: true,
        loading: false,
      }
    });

function sendFriendRequest(friend) {
  // this is to show loading when the request is sent
  let oldRelationship = friend.relationship_to_current_user;
  relationshipConfig.value[oldRelationship].loading = true

  db.put(
    urls.user.sendAnonFriendRequest(route.params.user, friend.id), 
    null, 
    false,
    () => {
      relationshipConfig.value[oldRelationship].loading = false
      friend.relationship_to_current_user = "current_user_friend_requested";
    },
    (err) => {
      console.log("Friend request failed", err);
    }
  );
}

function acceptFriendRequest(friend) {
  db.put(
    urls.user.acceptAnonFriendRequest(friend.id), 
    null, 
    false,
    () => {
      friend.relationship_to_current_user = "friend";
    },
    (err) => {
      console.log("Friend accept failed", err);
    }
  );
}

function declineFriendRequest(user) {
  db.delete(
    urls.user.declineAnonFriendRequest(user.id), 
    null, 
    false,
    () => {
      user.relationship_to_current_user = "declined";
    }, 
    (err) => {
      console.log("Friend decline failed", err);
    });
}

// Filter out blocked users from the search results
watch(searchData, (newValue) => {
  loadedSearchResults.value = true;
  searchData.value.users = newValue.users.filter((user) => user.relationship_to_current_user !== 'current_user_blocked_by_anonymous_user')
});
</script>
<style scoped>
  .main-layout {
    min-height: 100%;
    width: 100%;
    padding: 8px;
    gap: 2ch;
    justify-content: center;
    overflow-x: hidden;
  }

  @media only screen and (min-width: 768px) {
    .main-layout {
      justify-content: start;
      padding: 1.25rem;
      padding-left: 14vw;
    }
    .sidebar {
      display: flex;
      flex-direction: row-reverse;
      justify-content: space-between;
    }
  }

  @media only screen and (min-width: 960px) {
    .main-layout {
      margin-left: 0rem;
    }
  }

  @starting-style {
    .search-results {
      opacity: 0;
    }
  }

  .search-results {
    display: block;
    transition: all 250ms ease;
    border: 1px solid var(--stone-100);
    padding: 12px;
    border-radius: 8px;
    background-color: var(--surface-primary);
    min-height: 400px;
    max-width: 1000px;
    margin-left: auto;
    margin-right: auto;
  }

  .search-results-category {
    display: grid;
    grid-template-columns: repeat(auto-fit, minmax(140px, 1fr));
    min-height: fit-content;
    align-items: end;
    justify-content: center;
    column-gap: 10px;
    row-gap: 10px;
  }

  @starting-style {
    .search-result {
      opacity: 0;
    }
  }


  .search-result {
    border: 1px solid var(--stone-200);
    background-color: var(--stone-50);
    padding: 14px;
    transition: all 250ms ease;
    max-width: 300px; /* Set a maximum width */
    margin: 0; /* Ensure it aligns to the left without centering */
    height: 100%;

    &.authors {
      display: grid;
      place-content: center;
      text-align: center;
    }

    &.loading {
      /* filter: blur(1px); */
      border: none;
      border-radius: 8px;
      background-color: var(--stone-100);
      height: 100%;
      max-width: unset;
      width: 100%;
      margin-top: 20px;
      margin-bottom: 20px;
      min-height: 100px;
    }

    &:hover {
      background-color: var(--stone-300);
    }

    &.friends {
      border: 1px solid var(--green-500);
      background-color: var(--green-50);
    }


    &.declined {
      border: 1px solid var(--red-500);
      background-color: var(--red-50);
    }

    &.user {
      border-radius: 8px;
      display: grid;
      place-content: center;
      text-align: center;
      word-break: break-word;
      min-height: -webkit-fill-available;
      align-content: space-between;
    }

    &.book {
      height: -webkit-fill-available;

      .book-img {
        height: 100px;
        width: 80px;
        border-radius: 2px;
        padding-bottom: 5px;
        margin-left: auto;
        margin-right: auto;
      }
    }
  }

  .friend-btn {
    font-weight: bold;
    color: var(--indigo-500);
    padding: 1px 8px;
    border: hidden;
    border-radius: 4px;
    background: none; /* No full background */
    cursor: pointer;
  }

  .friend-btn:hover {
    color: var(--indigo-800);
  }

  .btn-already-friends {
    background-color: var(--green-200);
    color: var(--stone-700);
  }

  .btn-friend-requested {
    background-color: var(--stone-500);
    color: var(--stone-50);
  }

  .btn-accept-friend-request {
    background-color: var(--green-500);
    color: var(--surface-primary);
  }
  
  .btn-decline-friend-request {
    background-color: var(--red-500);
    color: var(--surface-primary);
  }
</style>
<|MERGE_RESOLUTION|>--- conflicted
+++ resolved
@@ -208,15 +208,10 @@
 import { PubSub } from '../services/pubsub';
 import { getCurrentUser } from '../stores/currentUser';
 import AsyncComponent from '@/components/feed/partials/AsyncComponent.vue';
-import { getCurrentUser } from './../stores/currentUser';
 
 const route = useRoute();
 const router = useRouter();
 const { user } = route.params;
-<<<<<<< HEAD
-
-=======
->>>>>>> 5e57c70f
 // Fix for a weird bug we sometimes run into from bad navigation.
 // If user is ever undefined make us logout.
 watch(() => route.params, (newValue) => {
@@ -244,19 +239,11 @@
 // This will make ui rerender whenever any dependency changes in length.
 const hasSearchResults = computed(() => Object.values(searchData.value).some((val) => val.length));
 
-<<<<<<< HEAD
 const authPromise = db.authenticate(urls.authUrl, user);
 
 onMounted(async () => {
   try {
     await getCurrentUser(user);
-=======
-const authPromise = db.authenticate(urls.authUrl, route.params.user);
-
-onMounted(async () => {
-  try {
-    getCurrentUser(user);
->>>>>>> 5e57c70f
   } catch(err) {
     console.log(err);
   }
