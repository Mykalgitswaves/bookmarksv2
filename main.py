import json
from database.db_helpers import (
    User,
    ReviewPost,
    UpdatePost,
    ComparisonPost,
    MilestonePost,
    RecommendationFriend,
    Book,
    Author,
    Genre,
    Tag,
    Comment,
    Neo4jDriver
)

import asyncio

from models import (
    Node,
    DoublyLinkedList,
    Bookshelf,
    BookshelfBook,
    BookshelfResponse,
    BookshelfQueue,
    memoize, 
    generate_bookshelf,
    generate_bookshelf_response_object
)

from database.api.books_api.search import BookSearch
from database.api.books_api.add_book import pull_google_book
from database.api.books_api.book_versions import search_versions_by_metadata
from database.auth import verify_access_token

from db_tasks import update_book_google_id, pull_book_and_versions

from fastapi import (
    FastAPI, 
    HTTPException, 
    Depends, 
    status, 
    Request, 
    BackgroundTasks, 
    WebSocket, 
    WebSocketException,
    WebSocketDisconnect
)
from fastapi import Query
from fastapi.responses import RedirectResponse, JSONResponse
from fastapi.middleware.cors import CORSMiddleware
from fastapi.security import OAuth2PasswordBearer, OAuth2PasswordRequestForm, HTTPAuthorizationCredentials, HTTPBearer
from fastapi.encoders import jsonable_encoder
from jose import JWTError, jwt
from passlib.context import CryptContext
from typing import (
    Dict,
    List,
    Annotated,
    Any,
    Set,
)

from pydantic import BaseModel
from datetime import datetime, timedelta

import random
import string
import uuid

"""

Connect to database

Steps for starting uvicorn server: 

    0) SSH Into Kyles server with secret saucy pw

    1) Activate venv with command from base dir(Bookmarks3/) of project:
        '$ conda activate bookmarks'
    
        #NOTE: if you ever need to deactivate just type deactivate 
        
    2) Once, inside your venv run this command inside the same shell: 
        '$ uvicorn main:app --reload'

    This command ^ will automatically reload after any changes made to main.py, which for our purposes has the endpoints to our app for now. 
    
    We might want to at somepoint, move the business logic outside of the main.py file like you we have in /database directory.
    
    3) Once running to see the actual endpoints go into the server that is printed in your terminal and enter this param into the url:
        'http://127.0.0.1:8000/docs#/'

    The /docs#/ page/feature of fastapi lets you test your endpoints locally, really great for seeing where things are fucked up and why. 

    4) Click on the endpoint you have created, in the browser and select try it out, as we start building up endpoints we can start to get into the jazz of FastApi library, there is a lot of cool shit in here.

    5) The only other thing i can think of rn is that we will need to set up our backend cors policies to allow for our spa frontend to request to api. We can work on that together.

    6) Install dependencies with pip inside conda. For more cash money chix.

    
Retrieving user data from access token

The get_current_user function is responsible for validating a user given the access token. It works in conjunction with get_current_active_user
to validate that the user is not disable (not like ADA or anything). 

To retrieve this in an endpoint, pass current_user: Annotated[User, Depends(get_current_active_user)] as an argument
"""

app = FastAPI()
security = HTTPBearer()

oauth2_scheme = OAuth2PasswordBearer(tokenUrl="token")
with open("config.json","r") as f:
    CONFIG = json.load(f)

ACCESS_TOKEN_EXPIRE_MINUTES = 60 * 24 # expire in one day

pwd_context = CryptContext(schemes=CONFIG['schemes'], deprecated="auto")

origins = [
    "http://localhost:5174",
    "http://localhost:5173",
    "http://localhost:5173/",
    "http://localhost:5173/*",
    "http://localhost",
    "http://localhost:8080",
]

app.add_middleware(
    CORSMiddleware,
    allow_origins=origins,
    allow_credentials=True,
    allow_headers=["*"],
    allow_methods=["PUT", "GET", "POST", "DELETE"],
)

# Single driver that we start
driver = Neo4jDriver()

class Token(BaseModel):
    access_token: str
    token_type: str

class TokenData(BaseModel):
    username: str | None = None

def get_user(username: str):
    user = driver.pull_user_by_username(username=username)
    return(user)

def verify_password(plain_password, hashed_password):
    return pwd_context.verify(plain_password, hashed_password)

def get_password_hash(password):
    return pwd_context.hash(password)

def authenticate_user(username: str, password: str):
    user = get_user(username)
    if not user:
        return False
    if not verify_password(password, user.hashed_password):
        return False
    return user

def create_access_token(data: dict, expires_delta: timedelta | None = None):
    to_encode = data.copy()
    if expires_delta:
        expire = datetime.utcnow() + expires_delta
    else:
        expire = datetime.utcnow() + timedelta(minutes=15)
    to_encode.update({"exp": expire})
    encoded_jwt = jwt.encode(to_encode, CONFIG['SECRET_KEY'], algorithm=CONFIG['ALGORITHM'])
    return encoded_jwt

async def get_current_user(token: Annotated[str, Depends(oauth2_scheme)]):
    credentials_exception = HTTPException(
        status_code=status.HTTP_401_UNAUTHORIZED,
        detail="Could not validate credentials",
        headers={"WWW-Authenticate": "Bearer"},
    )
    try:
        payload = jwt.decode(token, CONFIG['SECRET_KEY'], algorithms=[CONFIG['ALGORITHM']])
        username: str = payload.get("sub")
        if username is None:
            raise credentials_exception
        token_data = TokenData(username=username)
    except JWTError:
        raise credentials_exception
    user = get_user(username=token_data.username)
    if user is None:
        raise credentials_exception
    return user

async def get_current_active_user(
    current_user: Annotated[User, Depends(get_current_user)]
):
    if current_user.disabled:
        raise HTTPException(status_code=400, detail="Inactive user")
    return current_user

@app.post("/api/token")
async def login_for_access_token(
    form_data: Annotated[OAuth2PasswordRequestForm, Depends()]
):
    user = authenticate_user(form_data.username, form_data.password)
    if not user:
        raise HTTPException(
            status_code=status.HTTP_401_UNAUTHORIZED,
            detail="Incorrect username or password",
            headers={"WWW-Authenticate": "Bearer"},
        )
    access_token_expires = timedelta(minutes=ACCESS_TOKEN_EXPIRE_MINUTES)
    access_token = create_access_token(
        data={"sub": user.username}, expires_delta=access_token_expires
    )
    
    return {"token":{"access_token": access_token, "token_type": "bearer"}, "user":{"uuid":user.user_id}}

@app.post("/token")
async def login_for_access_token(
    form_data: Annotated[OAuth2PasswordRequestForm, Depends()]
):
    user = authenticate_user(form_data.username, form_data.password)
    if not user:
        raise HTTPException(
            status_code=status.HTTP_401_UNAUTHORIZED,
            detail="Incorrect username or password",
            headers={"WWW-Authenticate": "Bearer"},
        )
    access_token_expires = timedelta(minutes=ACCESS_TOKEN_EXPIRE_MINUTES)
    access_token = create_access_token(
        data={"sub": user.username}, expires_delta=access_token_expires
    )
    # NEed to retunr user.user_id for routing here @Kyle.
    return {"token":{"access_token": access_token, "token_type": "bearer"}, "user":{"uuid":user.user_id}}

@app.post("/api/create-login", response_model=Token)
async def post_create_login_user(form_data:Annotated[OAuth2PasswordRequestForm, Depends()]):
        """
        create user and then login as user with authenticated session
        """
        # print(form_data)
        password = get_password_hash(form_data.password)
        username = form_data.username
        # print(username, password, form_data)

        if username and password:
            try:
                user = driver.create_user(username=username, password=password)

                authenticate_user(form_data.username, password)
                access_token_expires = timedelta(minutes=ACCESS_TOKEN_EXPIRE_MINUTES)
                access_token = create_access_token(
                    data={"sub": user.username}, expires_delta=access_token_expires
                )
                return {"access_token": access_token, "token_type": "bearer"}
            except:
                network_error = HTTPException(
                status_code=404,
                detail="Network error occurred during login, please try again later",
                headers={"WWW-Authenticate": "Bearer"},
                )
                return network_error
        else:
            password_error = HTTPException(
                status_code=401,
                detail="Please enter a valid username and password",
                headers={"WWW-Authenticate": "Bearer"},
            )
            return password_error

@app.put("/setup-reader/name")
async def setup_user_name(request: Request, current_user: Annotated[User, Depends(get_current_active_user)]):
    name = await request.json()
    if current_user:
        try:
            user = driver.put_name_on_user(username=current_user.username, full_name=name)
            
            if user is not None:
                return HTTPException(
                    status_code=200,
                    detail="SUCCESS DUDE"
                )

        except:
            return HTTPException(
                status_code=500,
                detail="Internal error, try again later"
            )

def verify_access_token_2(access_token: str):
        decoded_token = jwt.decode(access_token, CONFIG['SECRET_KEY'], algorithms=[CONFIG['ALGORITHM']], options={"verify_sub": False})
        return decoded_token

@app.get("/api/auth_user")
async def verify_user(request: Request, current_user: Annotated[User, Depends(get_current_active_user)]):
    """
    Verifies if the user has a current access token and if the access token is equivalent to the uuid
    """
    uuid = request.query_params['uuid']
    if uuid and current_user:
        if uuid == current_user.user_id:
            return HTTPException(status_code=200, detail="User is validated") # User is validated
        else:
            validation_error = HTTPException(
                status_code=401,
                detail="uuid and access token dont match",
                headers={"WWW-Authenticate": "Bearer"},
            )
            return validation_error
    else:
        validation_error = HTTPException(
                status_code=401,
                detail="Missing uuid or access token",
                headers={"WWW-Authenticate": "Bearer"},
            )
        return validation_error

@app.get("/users/me")
async def read_users_me(current_user: Annotated[User, Depends(get_current_active_user)]):
    """
    Returns the current user data, requires the get_current_active_user to validate the user from a token 
    """
    return current_user

@app.put("/setup-reader/books")
async def put_users_me_books(request: Request, current_user: Annotated[User, Depends(get_current_active_user)]):
    book_array = await request.json()
    try:
        for book in book_array:
            current_user.add_reviewed_setup(book_id=int(book['id']), rating=int(book['review']))

    except:
        network_error = HTTPException(
                status_code=404,
                detail="Network error occurred during setup, please try again later",
                headers={"WWW-Authenticate": "Bearer"},
                )
        return network_error

@app.put("/setup-reader/genres")
async def put_users_me_genres(request: Request, current_user: Annotated[User, Depends(get_current_active_user)]):
    genres = await request.json()

    try:
        for genre in genres:
            current_user.add_favorite_genre(genre_id=int(genre['id']),driver=driver)

    except:
        network_error = HTTPException(
                status_code=404,
                detail="Network error occurred during setup, please try again later",
                headers={"WWW-Authenticate": "Bearer"},
                )
        return network_error

@app.put("/setup-reader/authors")
async def put_users_me_authors(request: Request, current_user: Annotated[User, Depends(get_current_active_user)]):
    authors = await request.json()
    try:
        for author in list(authors):
            current_user.add_favorite_author(author_id=int(author),driver=driver)
    except:
        network_error = HTTPException(
                status_code=404,
                detail="Network error occurred during setup, please try again later",
                headers={"WWW-Authenticate": "Bearer"},
                )
        return network_error
    return JSONResponse(content={"uuid": jsonable_encoder(current_user.user_id)})


@app.get("/books")
async def get_books(skip: int = 0, limit: int = 3):
    """
bookshelf = Bookshelf()
    Used for initial fetch 
    """
    result = driver.pull_n_books(skip, limit)
    return result

@app.get("/books/n")
async def get_books_by_n(request: Request, skip: int=0, limit:int=5, by_n=True):
    """
    bookshelf = Bookshelf()
    Used to grab a certain amount of books
    """
    request_limit = int(request.query_params['limit'])
    result = driver.pull_n_books(skip, limit=request_limit, by_n=by_n)
    return JSONResponse(content={"data": jsonable_encoder(result)}) 

@app.get("/books/{text}")
async def get_books_by_title(text: str, skip: int=0, limit: int=3):
    """
    bookshelf = Bookshelf()
    Search a damn book
    """
    result = driver.pull_search2_books(text=text, skip=skip, limit=limit)
    return JSONResponse(content={"data": jsonable_encoder(result)}) 

@app.get("/api/books/{book_id}")
async def get_book_page(book_id: str, background_tasks:BackgroundTasks):
    """
    Endpoint for book page. If a google id is used, the canonical version of the book is returned
    """
    if book_id[0] == 'g':
        # Checks if the book is already in our database
        book = driver.get_book_by_google_id_flexible(book_id)
        if not book:
            # Pulls the book down otherwise
            book = pull_google_book(book_id, driver)
            background_tasks.add_task(pull_book_and_versions,book,driver)
    else:
        book = driver.pull_book_node(book_id=book_id)
        
    return JSONResponse(content={"data": jsonable_encoder(book)})

@app.get("/api/books/{book_id}/similar")
async def get_book_page(book_id: int):
    """
    Endpoint for similar book=
    """
    books = driver.pull_similar_books(book_id=book_id)
    return JSONResponse(content={"data": jsonable_encoder(books)})

@app.get("/genres/{text}")
async def get_genres_by_title(text: str, skip: int=0, limit: int=3):
    """
    Search for a genre by text
    """
    result = driver.pull_search2_genre(text=text, skip=skip, limit=limit)
    return result


@app.get("/authors/{text}")
async def get_authors_by_title(text: str, skip: int=0, limit: int=3):
    """
    Search for an author by text
    """
    result = driver.pull_search2_author(text=text, skip=skip, limit=limit)
    return result
            
    
@app.get("/api/author/")
async def get_author_page(request: Request):
    """
    Get an author from the db for their page. Load related books with this that the author wrote.
    """
    # print(request)
    author_id = int(request.query_params['book'])

    response = driver.pull_author_page_nodes(author_id=author_id)

    return JSONResponse(content={"author": jsonable_encoder(response)})

@app.get("/api/search/{param}")
async def search_for_param(param: str, skip: int=0, limit: int=5):
    """
    Endpoint used for searching for users, todo add in credentials for searching
    """
    
    book_search = BookSearch()
    books_result = book_search.search(param, skip, limit)
    search_result = driver.search_for_param(param=param, skip=skip, limit=limit)
    search_result['books'] = books_result
   
    return JSONResponse(content={"data": jsonable_encoder(search_result)})

@app.get("/api/search/book/{param}")
async def search_for_param(param: str, skip: int=0, limit: int=5):
    """
    Endpoint used for searching for users, todo add in credentials for searching
    """
    
    book_search = BookSearch()
    books_result = book_search.search(param, skip, limit)
   
    return JSONResponse(content={"data": jsonable_encoder(books_result)})

@app.post("/api/review/create_review")
async def create_review(request: Request, 
                        current_user: Annotated[User, Depends(get_current_active_user)],
                        background_tasks: BackgroundTasks):
    """
    Creates a post of type Review
    
    {"book_id":,
     "headline":,
     questions:[]
     ids:[]
     responses:[]
     spoilers:[]
     }

    """
    if not current_user:
        raise HTTPException("401","Unauthorized")

    response = await request.json()
    response = response['_value']

    book_id = response['book_id']
    small_img_url = response['small_img_url']
    title = response['title']
    
    if book_id[0] == "g":
        db_book = driver.get_id_by_google_id(book_id) 
        if db_book:
            book_id = db_book['id']
            small_img_url = db_book['small_img_url']
            title = db_book['title']

    review = ReviewPost(
                    post_id='', 
                    book=book_id,
                    user_username=current_user.username,
                    book_title=title,
                    book_small_img=small_img_url,
                    headline=response['headline'],
                    questions=response['questions'],
                    question_ids=response['ids'],
                    responses=response['responses'],
                    spoilers=response['spoilers']
            )
    review.create_post(driver)

    if book_id[0] == "g":
        background_tasks.add_task(update_book_google_id,book_id,driver)

    return JSONResponse(content={"data": jsonable_encoder(review)})

@app.post("/api/review/create_update")
async def create_update(request: Request, 
                        current_user: Annotated[User, Depends(get_current_active_user)],
                        background_tasks: BackgroundTasks):
    """
    Creates a post of type Update
    
    {"book_id":,
     "headline":,
     "page",
     questions:[]
     ids:[]
     responses:[]
     spoilers:[]
     }

    """
    if not current_user:
        raise HTTPException("401","Unauthorized")

    response = await request.json()
    response = response['_value']

    book_id = response['book_id']
    small_img_url = response['small_img_url']
    title = response['title']

    db_book = driver.get_id_by_google_id(book_id)
    if db_book:
        book_id = db_book['id']
        small_img_url = db_book['small_img_url']
        title = db_book['title']
        
    update = UpdatePost(post_id='',
                        book=book_id,
                        book_title=title,
                        book_small_img=small_img_url,
                        user_username=current_user.username,
                        headline=response['headline'],
                        page=response['page'],
                        response=response['response'],
                        spoiler=response['is_spoiler'])
    
    update.create_post(driver)

    if book_id[0] == "g":
        background_tasks.add_task(update_book_google_id,book_id,driver)


    return JSONResponse(content={"data": jsonable_encoder(update)})

@app.post("/api/review/create_comparison")
async def create_comparison(request: Request, 
                            current_user: Annotated[User, Depends(get_current_active_user)],
                            background_tasks: BackgroundTasks):
    """
    Creates a post of type Comparison
    
    {
     "book_ids":[],
     comparators:[],
     compared_books:[],
     comparator_ids:[],
     responses:[],
     book_specific_headlines:[]
     }
    """
    
    if not current_user:
        raise HTTPException("401","Unauthorized")

    response = await request.json()
    response = response['_value']

    if response["book_ids"][0] == response["book_ids"][1]:
        raise HTTPException("400","Comparisons require two unique books, please select another book for your post.")
    
    book_ids = []
    small_image_urls = []
    titles = []
    
    books_metadata = zip(response['book_ids'],response['book_small_imgs'],response['book_titles'])

    for book_id, small_image_url, title in books_metadata:
        db_book = driver.get_id_by_google_id(book_id)
        if db_book:
            book_ids.append(db_book['id'])
            small_image_urls.append(db_book['small_img_url'])
            titles.append(db_book['title'])
        else:
            book_ids.append(book_id)
            small_image_urls.append(small_image_url)
            titles.append(title)
            

    comparison = ComparisonPost(post_id='',
                                compared_books=book_ids,
                                user_username=current_user.username,
                                comparators=response['comparator_topics'],
                                comparator_ids=response['comparator_ids'],
                                responses=response['responses'],
                                book_specific_headlines=response['book_specific_headlines'],
                                book_title=titles,
                                book_small_img=small_image_urls)
    
    comparison.create_post(driver)

    for book_id in book_ids:
        if book_id[0] == "g":
            print("Started background task")
            background_tasks.add_task(update_book_google_id,book_id,driver)

    return JSONResponse(content={"data": jsonable_encoder(comparison)})

@app.post("/api/review/create_recommendation_friend")
async def create_recommendation_friend(request: Request, 
                                       current_user: Annotated[User, Depends(get_current_active_user)],
                                       background_tasks: BackgroundTasks):
    """
    Creates a post of type RecommendationFriend
    
    {"book_id":,
     "to_user_username":,
     "from_user_text":,
     "to_user_text":
     }
    """
    if not current_user:
        raise HTTPException("401","Unauthorized")

    response = await request.json()
    response = response['_value']

    book_id = response['book_id']
    small_img_url = response['small_img_url']
    title = response['title']

    db_book = driver.get_id_by_google_id(book_id)
    if db_book:
        book_id = db_book['id']
        small_img_url = db_book['small_img_url']
        title = db_book['title']

    recommendation = RecommendationFriend(post_id='',
                                          book=book_id,
                                          user_username=current_user.username,
                                          to_user_username=response['to_user_username'],
                                          from_user_text=response['from_user_text'],
                                          to_user_text=response['to_user_text'],
                                          book_title=title,
                                          book_small_img=small_img_url)
    
    recommendation.create_post(driver)

    if book_id[0] == "g":
        background_tasks.add_task(update_book_google_id,book_id,driver)

    return JSONResponse(content={"data": jsonable_encoder(recommendation)})

@app.post("/api/review/create_milestone")
async def create_milestone(request: Request, current_user: Annotated[User, Depends(get_current_active_user)]):
    """
    Creates a post of type Milestone
    
    {"num_books":
     }
    """
    if not current_user:
        raise HTTPException("401","Unauthorized")

    response = await request.json()
    response = response['_value']
    
    milestone = MilestonePost(post_id='',
                              book="",
                              user_username=current_user.username,
                              num_books=response['num_books'])
    
    milestone.create_post(driver)

    return JSONResponse(content={"data": jsonable_encoder(milestone)})

@app.get("/api/{user_id}/posts")
async def get_user_posts(user_id: str, current_user: Annotated[User, Depends(get_current_active_user)]):
    if user_id and current_user:
        #TODO: We need an endpoint for getting anonymous users data as well. 
        # so I need to decouple this from current_user.
        return(JSONResponse(content={"data": jsonable_encoder(current_user.get_posts(driver))}))

@app.get("/api/{user_id}/posts/{post_id}/post")
async def get_post(post_id: str, current_user: Annotated[User, Depends(get_current_active_user)]):
    if post_id and current_user:
        data = driver.get_post(post_id=post_id, username=current_user.username)
        post = data["post"]
        user_id = data["user_id"]
        post_type = type(post).__name__
        return (JSONResponse(content={"data": jsonable_encoder({"post": post, "post_type": post_type, "op_user_id": user_id})}))


@app.post("/api/{user_id}/like/comparisons/{comparison_id}")
async def like_comparison_post(user_id: str, comparison_id: str, current_user: Annotated[User, Depends(get_current_active_user)]):
    if user_id and current_user and comparison_id:
        return (JSONResponse(content={"data": "you liked this shit"}))
    
@app.post("/api/review/create_comment")
async def create_comment(request: Request, current_user: Annotated[User, Depends(get_current_active_user)]):
    """
    Endpoint for posting a comment.

    Value 'replied_to' should be None if comment is not a reply to another comment
    """
    if not current_user:
        raise HTTPException("401","Unauthorized")

    response = await request.json()

    comment = Comment(comment_id='',
                        post_id=response['post_id'],
                        username=current_user.username,
                        user_id=current_user.user_id,
                        replied_to=response['replied_to'],
                        text=response['text'])
    
    comment.create_comment(driver)

    comment.posted_by_current_user = True
    
    if not comment.id and not comment.created_date:
        raise HTTPException("410"," Gone - This chapter closes, yet its essence endures beyond the veil")

    return JSONResponse(content={"data": jsonable_encoder(comment)})

@app.put("/api/review/{post_id}/like") # /api/posts/post/{post_id}/like
async def like_post(post_id: str, current_user: Annotated[User, Depends(get_current_active_user)]):
    """
    Adds a like to a post. Take the following format.
    """
    
    if not current_user:
        raise HTTPException("401","Unauthorized")

    if post_id:
        driver.add_liked_post(current_user.username, post_id)

@app.put("/api/review/{comment_id}/like") # NOT SURE IF THIS MAKES ANY SENSE @MICHAEL
async def like_comment(comment_id:str, current_user: Annotated[User, Depends(get_current_active_user)]):
    """
    Adds a like to a post. Take the following format.
    """

    if not current_user:
        raise HTTPException("401","Unauthorized")
    if comment_id:
        driver.add_liked_comment(current_user.username, comment_id)

@app.get("/api/review/{post_id}/comments") # /api/posts/post/{post_id}/comments
async def get_comments_for_post(post_id: str, current_user: Annotated[User, Depends(get_current_active_user)], skip: int | None = Query(default=None), limit: int | None = Query(default=None)):
    """
    Gets the comments on a post
    Uses skip and limit for pagination
    """
    if not current_user:
        raise HTTPException("401","Unauthorized")
    if post_id:
        comments = driver.get_all_comments_for_post(post_id=post_id,
                                                    username=current_user.username,
                                                    skip=skip,
                                                    limit=limit)
  
        return JSONResponse(content={"data": jsonable_encoder({"comments": comments['comments'], "pinned_comments": comments['pinned_comments']})})

@app.get("/api/review/comments/{comment_id}/replies") # /api/posts/comment/{comment_id}/replies
async def get_all_replies_for_comment(comment_id: str, current_user: Annotated[User, Depends(get_current_active_user)]):
    """
    Returns a list of comments for a specific reply.
    """
    if not current_user:
        raise HTTPException("401", "Unauthorized")
    if comment_id:
        replies = driver.get_all_replies_for_comment(comment_id=comment_id, username=current_user.username)
        return(JSONResponse(content={"data": jsonable_encoder(replies)}))
    
@app.put("/api/review/{comment_id}/pin/{post_id}") #/api/posts/post/{post_id}/pin/{comment_id}
async def pin_comment(comment_id: str, post_id: str, current_user: Annotated[User, Depends(get_current_active_user)]): #@MICHAEL DO WE NEED TO VALIDATE THAT THE CURRENT USER IS THE POST AUTHOR HERE
    """
    Adds a pin to a comment. Take the following format.
    {
    "comment_id":str,
    "post_id":str
    }
    """
    
    if not current_user:
        raise HTTPException("401","Unauthorized")

    driver.add_pinned_comment(comment_id, post_id)

@app.put("/api/review/{comment_id}/remove_like") # /api/posts/comment/{comment_id}/remove_like
async def remove_like_comment(comment_id:str, current_user: Annotated[User, Depends(get_current_active_user)]):
    """
    remove a like to a comment.
    """
    
    if not current_user:
        raise HTTPException("401","Unauthorized")
    
    if comment_id:
        driver.remove_liked_comment(current_user.username, comment_id)

@app.post("/api/review/{post_id}/remove_like") # /api/posts/post/{post_id}/remove_like Also changed this to a put request and removed Request
async def remove_like_post(request: Request, post_id:str, current_user: Annotated[User, Depends(get_current_active_user)]):
    """
    remove a like to a post. 
    """
    
    if not current_user:
        raise HTTPException("401","Unauthorized")
   
    if post_id:
        driver.remove_liked_post(current_user,post_id)

@app.put("/api/review/post/{post_id}/comment/{comment_id}/remove_pin") #/api/posts/post/{post_id}/remove_pin/{comment_id}
async def remove_pin_comment(post_id: str,  comment_id: str, current_user: Annotated[User, Depends(get_current_active_user)]): #@MICHAEL DO WE NEED TO VALIDATE THAT THE CURRENT USER IS THE POST AUTHOR HERE
    """
    remove a pin from a comment. Take the following format.
    {
    "comment_id":str,
    "post_id":str
    }
    """
    
    if not current_user:
        raise HTTPException("401","Unauthorized")

    driver.remove_pinned_comment(comment_id, post_id)

@app.get("/api/posts") # /api/posts
async def get_all_posts(current_user: Annotated[User, Depends(get_current_active_user)]):
    """
    Pagination for all posts to replace feed. Currently just returns all posts from all users, no curated algo. 
    """
    # skip: int | None = Query(default=None), limit: int | None = Query(default=None)
    if current_user:
        feed = driver.get_feed(current_user, 0, 100)
        return(JSONResponse(content={"data": jsonable_encoder(feed)}))
    
@app.put("/api/review/{comment_id}/delete") # /api/posts/comment/{comment_id}/delete
async def set_comment_as_deleted(comment_id:str, current_user: Annotated[User, Depends(get_current_active_user)]):
    """
    Set the deleted field for a comment and all replies to true
    """
    if not current_user:
        raise HTTPException("401","Unauthorized")
   
    if comment_id:
        driver.set_comment_as_deleted(comment_id)

@app.put("/api/review/{post_id}/delete") # /api/posts/post/{post_id}/delete
async def set_post_as_deleted(post_id:str, current_user: Annotated[User, Depends(get_current_active_user)]):
    """
    Set the deleted field for a post and all comments to true
    """
    if not current_user:
        raise HTTPException("401","Unauthorized")
   
    if post_id:
        driver.set_post_as_deleted(post_id)

@app.get("/api/review/{post_id}/pinned_comments") # /api/posts/post/{post_id}/pinned_comments
async def get_pinned_comments_for_post(post_id: str, current_user: Annotated[User, Depends(get_current_active_user)], skip: int | None = Query(default=None), limit: int | None = Query(default=None)):
    """
    Gets the pinned comments on a post
    Uses skip and limit for pagination
    """
    if not current_user:
        raise HTTPException("401","Unauthorized")
    if post_id:
        comments = driver.get_all_pinned_comments_for_post(post_id=post_id,
                                                    username=current_user.username,
                                                    skip=skip,
                                                    limit=limit)
        
        return JSONResponse(content={"data": jsonable_encoder(comments)})
    
@app.get("/api/books/{book_id}/versions")
async def get_book_versions_from_db(book_id: str):
    """
    Endpoint for getting versions of a book from the DB
    """
    if book_id[0] == "g":
        versions = driver.get_book_versions_by_google_id(book_id=book_id)
    else:
        versions = driver.get_book_versions(book_id=book_id)
    
    return JSONResponse(content={"data": jsonable_encoder(versions)})
        
@app.get("/api/books/{book_id}/versions/metadata") # Updated this to use a request object
async def get_book_versions_from_metadata_search(book_id: str, book_title:str, book_authors:list):
    """
    Endpoint for getting versions of a book from a metadata search
    """
    
    versions = search_versions_by_metadata(book_title=book_title,book_authors=book_authors)
    
    return JSONResponse(content={"data": jsonable_encoder(versions)})

@app.get("/api/user/{user_id}/get_user")
async def get_complete_user(user_id: str, current_user: Annotated[User, Depends(get_current_active_user)]):
    if not current_user:
        raise("400", "Unauthorized")
    if current_user and user_id:
        if current_user.user_id != user_id:
            relationship_to_current_user = 'anonymous'
        elif current_user.user_id == user_id:
            relationship_to_current_user = 'self'

        user = driver.get_user_for_settings(user_id=user_id, relationship_to_current_user=relationship_to_current_user)
        return JSONResponse(content={"data": jsonable_encoder(user)})
    
@app.put("/api/user/{user_id}/update_username")
async def update_username(request: Request, user_id: str, current_user: Annotated[User, Depends(get_current_active_user)]):
    if not current_user:
        raise("400", "Unauthorized")
    if current_user.user_id == user_id:
        new_username = await request.json()
<<<<<<< HEAD
        
=======
>>>>>>> b292d29d
        result = current_user.update_username(new_username=new_username)
        return result
    else:
        raise HTTPException(400, detail="Unauthorized")

@app.put("/api/user/{user_id}/update_bio")
async def update_bio(request: Request, user_id: str, current_user: Annotated[User, Depends(get_current_active_user)]):
    if not current_user:
        raise("400", "Unauthorized")
    if current_user.user_id == user_id:
        new_bio = await request.json()
        driver.update_bio(user_id=user_id, new_bio=new_bio)
        return HTTPException(200, detail="Success")
    else:
        raise HTTPException(400, detail="Unauthorized")

@app.put("/api/user/{user_id}/update_email")
async def update_email(request: Request, user_id: str, current_user: Annotated[User, Depends(get_current_active_user)]):
    """
    THIS IS A PLACEHOLDER. DO WE NEED EMAIL VERIFICATION? Later
    """
    if not current_user:
        raise("400", "Unauthorized")
    if current_user.user_id == user_id:
        new_email = await request.json()
        driver.update_email(user_id=user_id, new_email=new_email)
        return HTTPException(200, detail="Success")
    else:
        raise HTTPException(400, detail="Unauthorized")

@app.post("/api/user/{user_id}/update_profile_img") # This is now a Put request
async def update_profile_img(request: Request, user_id: str, current_user: Annotated[User, Depends(get_current_active_user)]):
    """
    THIS IS A PLACEHOLDER. 
    """
    img = await request.json()
    if not img and user_id:
        raise("400", "Bad request brah, missing params")
    else:
       """TODO Michael add this logic in for driver query to set userimg cdn link on profile."""
       driver.update_user_profile_image(user_id=user_id, img=img['cdn_url'])
       return JSONResponse(content={"data": jsonable_encoder(img['cdn_url'])})
    
@app.put("/api/user/{user_id}/update_password")
async def update_password(request: Request, user_id: str, current_user: Annotated[User, Depends(get_current_active_user)]):
    """
    Changes the users password.
    """
    if not current_user:
        raise("400", "Unauthorized")
    if current_user.user_id == user_id and request:
        new_password = await request.json()
        current_user.update_password(get_password_hash(new_password))
        return HTTPException(200, detail="Success")
    else:
        raise HTTPException(400, detail="Unauthorized")

@app.put("/api/user/{user_id}/send_friend_request/{friend_id}")
async def send_friend_request(user_id: str, friend_id:str, current_user: Annotated[User, Depends(get_current_active_user)]):
    """
    This send a friend request from user_id -> friend_id 
    """
    if not current_user:
        raise("400", "Unauthorized")
    if current_user.user_id == user_id:
        result = current_user.send_friend_request(friend_id=friend_id, driver=driver)
        return result
    else:
        raise HTTPException(400, detail="Unauthorized")


@app.put("/api/user/{user_id}/unsend_friend_request/{friend_id}")
async def unsend_friend_request(user_id: str, friend_id:str, current_user: Annotated[User, Depends(get_current_active_user)]):
    """
    Unsends a friend request from user_id to friend_id
    """
    if not current_user:
        raise("400", "Unauthorized")
    if current_user.user_id == user_id:
        result = current_user.unsend_friend_request(friend_id)
        return result
    else:
        raise HTTPException(400, detail="Unauthorized")

    
@app.put("/api/user/{user_id}/accept_friend_request/{friend_id}")
async def accept_friend_request(user_id: str, friend_id:str, current_user: Annotated[User, Depends(get_current_active_user)]):
    """
    Accepts a friend request, checks that the request exists 
    """
    if not current_user:
        raise("400", "Unauthorized")
    if current_user.user_id == user_id:
        result = current_user.accept_friend_request(friend_id=friend_id, driver=driver)
        return result
    else:
        raise result

    
@app.put("/api/user/{user_id}/decline_friend_request/{friend_id}")
async def decline_friend_request(user_id: str, friend_id:str, current_user: Annotated[User, Depends(get_current_active_user)]):
    """
    Declines a friend request, checks that the request exists
    """
    if not current_user:
        raise("400", "Unauthorized")
    if current_user.user_id == user_id:
        result = current_user.decline_friend_request(friend_id=friend_id, driver=driver)
        return result
    else:
        raise result
    
@app.put("/api/user/{user_id}/remove_friend/{friend_id}")
async def remove_friend(user_id: str, friend_id:str, current_user: Annotated[User, Depends(get_current_active_user)]):
    """
    Removes a friend 
    """
    if not current_user:
        raise("400", "Unauthorized")
    if current_user.user_id == user_id:
        result = current_user.remove_friend(friend_id)
        return result
    else:
        raise result


@app.put("/api/user/{user_id}/follow/{followed_user_id}")
async def follow_user(user_id: str, followed_user_id:str, current_user: Annotated[User, Depends(get_current_active_user)]):
    """
    Follows a user
    """
    if not current_user:
        raise("400", "Unauthorized")
    if current_user.user_id == user_id:
        result = current_user.follow_user(followed_user_id)
        return result
    else:
        raise result
    
@app.put("/api/user/{user_id}/unfollow/{unfollowed_user_id}")
async def unfollow_user(user_id: str, unfollowed_user_id:str, current_user: Annotated[User, Depends(get_current_active_user)]):
    """
    Follows a user
    """
    if not current_user:
        raise("400", "Unauthorized")
    if current_user.user_id == user_id:
        result = current_user.unfollow_user(unfollowed_user_id)
        return result
    else:
        raise result

@app.put("/api/user/{user_id}/block")
async def block_user(user_id: str, blocked_user_id:str, current_user: Annotated[User, Depends(get_current_active_user)]):
    """
    Blocks a user
    """
    if not current_user:
        raise("400", "Unauthorized")
    if current_user.user_id == user_id:
        result = current_user.block_user(blocked_user_id)
        return result
    else:
        raise result

@app.put("/api/user/{user_id}/unblock")
async def unblock_user(user_id: str, unblocked_user_id:str, current_user: Annotated[User, Depends(get_current_active_user)]):
    """
    Blocks a user
    """
    if not current_user:
        raise("400", "Unauthorized")
    if current_user.user_id == user_id:
        result = current_user.unblock_user(unblocked_user_id)
        return result
    else:
        raise result

@app.get("/api/user/{user_id}/user_about")
async def get_user_about(user_id:str, current_user: Annotated[User, Depends(get_current_active_user)]):
    """
    Used for about me data called on user page. 
    """
    if not current_user:
        raise("400", "Unauthorized")
    if current_user and user_id:
        user = driver.get_user_about_me(user_id=user_id)
        return JSONResponse(content={"data": jsonable_encoder(user)})

@app.get("/api/user/{user_id}/friends")
async def get_friend_list(user_id: str, current_user: Annotated[User, Depends(get_current_active_user)]):
    """
    Gets the friend list for the user as well as each friends relationship to the current user 
    """
    if not current_user:    
        raise("400", "Unauthorized")
    if user_id:
        friend_list = driver.get_friend_list(user_id=user_id,current_user_id=current_user.user_id)
        return JSONResponse(content={"data": jsonable_encoder(friend_list)})

@app.get("/api/user/{user_id}/friend_requests")
async def get_friend_request_list(user_id: str, current_user: Annotated[User, Depends(get_current_active_user)]):
    """
    Gets all the friend requests for the current user
    """
    if not current_user:    
        raise("400", "Unauthorized")
    if user_id == current_user.user_id:
        friend_request_list = current_user.get_friend_request_list(driver)
        return JSONResponse(content={"data": jsonable_encoder(friend_request_list)})
    else:
        raise("400", "Unauthorized")
    
@app.get("/api/user/{user_id}/blocked_users")
async def get_blocked_users_list(user_id: str, current_user: Annotated[User, Depends(get_current_active_user)]):
    """
    Gets all the blocked users for the current user 
    """
    if not current_user:    
        raise("400", "Unauthorized")
    if user_id == current_user.user_id:
        friend_request_list = current_user.get_blocked_users_list(driver)
        return JSONResponse(content={"data": jsonable_encoder(friend_request_list)})
    else:
        raise("400", "Unauthorized")
    
@app.get("/api/user/{user_id}/activity")
async def get_activity_list(user_id: str, current_user: Annotated[User, Depends(get_current_active_user)], skip: int | None = Query(default=0), limit: int | None = Query(default=10)):
    """
    Gets all the recent activity for the user
    """
    if not current_user:    
        raise("400", "Unauthorized")
    if user_id == current_user.user_id:
        activity_list = current_user.get_activity_list(driver, skip, limit)
        return JSONResponse(content={"data": jsonable_encoder(activity_list)})
    else:
        raise("400", "Unauthorized")
    
@app.get("/api/user/{user_id}/suggested_friends")
async def get_suggested_friends(user_id: str, current_user: Annotated[User, Depends(get_current_active_user)], n: int = 3):
    """
    Returns a list of n friends with the most mutual friends to the current user
    """
    if not current_user:    
        raise("400", "Unauthorized")
    if user_id == current_user.user_id:
        suggested_friends = current_user.get_suggested_friends(driver, n)
        return JSONResponse(content={"data": jsonable_encoder(suggested_friends)})
    else:
        raise("400", "Unauthorized")
    
# Websockets for bookshelves!
BookshelfPayload = Any        

class WSManager:
    def __init__(self):
        self.ac = {}
        self.cache = {}
        self.locks = {}
        self.errors = {
            'INVALID_DATA_ERROR': {'error': 'Cannot reorder. Current, next or previous data was not provided.'},
            'FAILED_TO_REORDER': {'error': 'Reorder failed, change was not processed.'},
        }

        
    async def connect(self, bookshelf_id: str, ws: WebSocket):
        if bookshelf_id not in self.ac:
            self.ac[bookshelf_id] = set()
        self.ac[bookshelf_id].add(ws)
        self.locks[bookshelf_id] = asyncio.Lock()
        if bookshelf_id in self.cache:
            books = jsonable_encoder(self.cache[bookshelf_id].get_books())
            print('inside of reorder books and send data dude')
            await self.send_data(data={
                "state": "unlocked", "data": books }, bookshelf_id=bookshelf_id)
        else:
            # This should redirect back to the get endpoint for the bookshelf
            pass

    async def disconnect(self, bookshelf_id: str, ws: WebSocket):
        self.ac[bookshelf_id].remove(ws)
            
        # if self.cache[bookshelf_id]: 
        #     # If cache exists and there is no one else in the pool 
        #     # clear the cache also should add a way to save to db.
        #     del self.cache[bookshelf_id]

    async def send_data(self, bookshelf_id: str, data: BookshelfPayload):
        for ws in self.ac.get(bookshelf_id, []):
            await ws.send_json(data)

    async def broadcast(self, bookshelf_id: str):
        for ws in self.ac.get(bookshelf_id, []):
            await ws.send_message('shelf {bookshelf_id} reordered')

    async def reorder_books_and_send_updated_data(self, bookshelf_id, data):
        try:
            self.cache[bookshelf_id].reorder_book(**data)
            books = jsonable_encoder(self.cache[bookshelf_id].get_books())
            print('Books reordered and constructed for sending.')
            await self.send_data(data={
                "state": "unlocked", "data": books }, bookshelf_id=bookshelf_id)
        except:
            await self.send_data(data={
                "state": "error", 
                "data": self.errors['FAILED_TO_REORDER']
            }, bookshelf_id=bookshelf_id)

    async def invalid_data_error(self, bookshelf_id):
        await ws_manager.send_data(data={"state": "error", 
            "data": ws_manager.errors['INVALID_DATA_ERROR'] },
            bookshelf_id=bookshelf_id
        )

ws_manager = WSManager()

@app.websocket('/ws/bookshelf/{bookshelf_id}')
async def bookshelf_connection(websocket: WebSocket, bookshelf_id: str):
        await websocket.accept()
        await ws_manager.connect(bookshelf_id, websocket)
        try:
            while True and bookshelf_id in ws_manager.cache:
                    data = await websocket.receive_json()
                    print(data)
                    # Make sure you have the correct information to complete a reorder
                    if (
                        (data.get("next_book_id") or data.get("previous_book_id"))
                        and data.get("target_id") and data.get("author_id")
                    ):
                        async with ws_manager.locks[bookshelf_id]:
                            # Lock out the bookshelf on the client while reorder is happening.
                            await ws_manager.send_data(data={"state": "locked"}, bookshelf_id=bookshelf_id)
                            # Create task to trun this.
                            await ws_manager.reorder_books_and_send_updated_data(bookshelf_id=bookshelf_id, data=data)
                            
                    else:
                        await ws_manager.invalid_data_error(bookshelf_id=bookshelf_id)


        except WebSocketDisconnect:
            await ws_manager.disconnect(bookshelf_id, websocket)


@app.post("/api/bookshelves/{bookshelf_id}")
async def test_out_rtc_bookshelves(request: Request, bookshelf_id: str):
    data = await request.json()
    if data:
        res = {"data": data, "type": "add"} 
        await ws_manager.send_data(bookshelf_id=bookshelf_id, data=res)

@app.get("/api/bookshelves/{bookshelf_id}")
async def get_books_from_bookshelf(bookshelf_id: str, current_user: Annotated[User, Depends(get_current_active_user)]):
    # For now not using live data pulled from db since we dont have these objects stored there.
    if bookshelf_id in ws_manager.cache:
        _bookshelf = ws_manager.cache[bookshelf_id]
    else:
        _bookshelf = generate_bookshelf(
            driver=driver,
            user_id=current_user.user_id,
        )

        # Set this in the cache for websocket.
        ws_manager.cache[bookshelf_id] = _bookshelf

    BS = generate_bookshelf_response_object(bookshelf=_bookshelf)

    return JSONResponse(content={"bookshelf": jsonable_encoder(BS)})

@app.put("/api/bookshelves/{bookshelf_id}")
async def test_remove_item_from_list(request: Request, bookshelf_id: str):
    data = await request.json()
    if data:
        res = {"data": int(data), "type": "remove"} 
        await ws_manager.send_data(bookshelf_id=bookshelf_id, data=res)

# TODO: Make the driver stuff for creating bookshelves and saving them to our DB.
@app.post("/api/bookshelf/create")
async def create_bookshelf(request: Request, current_user: Annotated[User, Depends(get_current_active_user)]):
    if not current_user:
        raise HTTPException(status_code=500, detail="Unauthorized")
    
    data = await request.json()
    if data and data['bookshelf_name'] and data['bookshelf_description']:
        name = data['bookshelf_name']
        description = data['bookshelf_description']
        if name and description:
            bookshelf = Bookshelf(
                created_date=datetime.utcnow(),
                created_by=current_user.user_id,
                title=name,
                description=description,
            )
            return {"bookshelf_id": bookshelf.id}
    else:
        raise HTTPException(status_code=400, detail="missing name or title")<|MERGE_RESOLUTION|>--- conflicted
+++ resolved
@@ -956,10 +956,6 @@
         raise("400", "Unauthorized")
     if current_user.user_id == user_id:
         new_username = await request.json()
-<<<<<<< HEAD
-        
-=======
->>>>>>> b292d29d
         result = current_user.update_username(new_username=new_username)
         return result
     else:
